// State management for Reflex web apps.
import axios from "axios";
import io from "socket.io-client";
import JSON5 from "json5";
import env from "env.json";
import Cookies from "universal-cookie";
import { useEffect, useReducer, useRef, useState } from "react";
import Router, { useRouter } from "next/router";


// Endpoint URLs.
const EVENTURL = env.EVENT
const UPLOADURL = env.UPLOAD

// Global variable to hold the token.
let token;

// Key for the token in the session storage.
const TOKEN_KEY = "token";

// create cookie instance
const cookies = new Cookies();

// Dictionary holding component references.
export const refs = {};

// Flag ensures that only one event is processing on the backend concurrently.
let event_processing = false
// Array holding pending events to be processed.
const event_queue = [];

/**
 * Generate a UUID (Used for session tokens).
 * Taken from: https://stackoverflow.com/questions/105034/how-do-i-create-a-guid-uuid
 * @returns A UUID.
 */
const generateUUID = () => {
  let d = new Date().getTime(),
    d2 = (performance && performance.now && performance.now() * 1000) || 0;
  return "xxxxxxxx-xxxx-4xxx-yxxx-xxxxxxxxxxxx".replace(/[xy]/g, (c) => {
    let r = Math.random() * 16;
    if (d > 0) {
      r = (d + r) % 16 | 0;
      d = Math.floor(d / 16);
    } else {
      r = (d2 + r) % 16 | 0;
      d2 = Math.floor(d2 / 16);
    }
    return (c == "x" ? r : (r & 0x7) | 0x8).toString(16);
  });
};

/**
 * Get the token for the current session.
 * @returns The token.
 */
export const getToken = () => {
  if (token) {
    return token;
  }
  if (window) {
    if (!window.sessionStorage.getItem(TOKEN_KEY)) {
      window.sessionStorage.setItem(TOKEN_KEY, generateUUID());
    }
    token = window.sessionStorage.getItem(TOKEN_KEY);
  }
  return token;
};

/**
 * Apply a delta to the state.
 * @param state The state to apply the delta to.
 * @param delta The delta to apply.
 */
export const applyDelta = (state, delta) => {
  const new_state = { ...state }
  for (const substate in delta) {
    let s = new_state;
    const path = substate.split(".").slice(1);
    while (path.length > 0) {
      s = s[path.shift()];
    }
    for (const key in delta[substate]) {
      s[key] = delta[substate][key];
    }
  }
  return new_state
};


/**
 * Get all local storage items in a key-value object.
 * @returns object of items in local storage.
 */
export const getAllLocalStorageItems = () => {
  var localStorageItems = {};

  for (var i = 0, len = localStorage.length; i < len; i++) {
    var key = localStorage.key(i);
    localStorageItems[key] = localStorage.getItem(key);
  }

  return localStorageItems;
}


/**
 * Handle frontend event or send the event to the backend via Websocket.
 * @param event The event to send.
 * @param socket The socket object to send the event on.
 *
 * @returns True if the event was sent, false if it was handled locally.
 */
export const applyEvent = async (event, socket) => {
  // Handle special events
  if (event.name == "_redirect") {
    Router.push(event.payload.path);
    return false;
  }

  if (event.name == "_console") {
    console.log(event.payload.message);
    return false;
  }

  if (event.name == "_set_cookie") {
    cookies.set(event.payload.key, event.payload.value, { path: "/" });
    return false;
  }

  if (event.name == "_remove_cookie") {
    cookies.remove(event.payload.key, { path: "/", ...event.payload.options })
    return false;
  }

  if (event.name == "_set_local_storage") {
    localStorage.setItem(event.payload.key, event.payload.value);
    return false;
  }

  if (event.name == "_clear_local_storage") {
    localStorage.clear();
    return false;
  }

  if (event.name == "_remove_local_storage") {
    localStorage.removeItem(event.payload.key);
    return false;
  }

  if (event.name == "_set_clipboard") {
    const content = event.payload.content;
    navigator.clipboard.writeText(content);
    return false;
  }
  if (event.name == "_download") {
    const a = document.createElement('a');
    a.hidden = true;
    a.href = event.payload.url;
    a.download = event.payload.filename;
    a.click();
    a.remove();
    return false;
  }

  if (event.name == "_alert") {
    alert(event.payload.message);
    return false;
  }

  if (event.name == "_set_focus") {
    const ref =
      event.payload.ref in refs ? refs[event.payload.ref] : event.payload.ref;
    ref.current.focus();
    return false;
  }

  if (event.name == "_set_value") {
    const ref =
      event.payload.ref in refs ? refs[event.payload.ref] : event.payload.ref;
    ref.current.value = event.payload.value;
    return false;
  }

  // Update token and router data (if missing).
  event.token = getToken()
  if (event.router_data === undefined || Object.keys(event.router_data).length === 0) {
    event.router_data = (({ pathname, query, asPath }) => ({ pathname, query, asPath }))(Router)
  }

  // Send the event to the server.
  if (socket) {
    socket.emit("event", JSON.stringify(event));
    return true;
  }

  return false;
};

/**
 * Send an event to the server via REST.
 * @param event The current event.
 * @param state The state with the event queue.
 *
 * @returns Whether the event was sent.
 */
export const applyRestEvent = async (event) => {
  let eventSent = false;
  if (event.handler == "uploadFiles") {
    eventSent = await uploadFiles(event.name, event.payload.files);
  }
  return eventSent;
};

/**
 * Queue events to be processed and trigger processing of queue.
 * @param events Array of events to queue.
 * @param socket The socket object to send the event on.
 */
export const queueEvents = async (events, socket) => {
  event_queue.push(...events)
  await processEvent(socket.current)
}

/**
 * Process an event off the event queue.
 * @param socket The socket object to send the event on.
 */
export const processEvent = async (
  socket
) => {
  // Only proceed if the socket is up, otherwise we throw the event into the void
  if (!socket) {
    return;
  }

  // Only proceed if we're not already processing an event.
  if (event_queue.length === 0 || event_processing) {
    return;
  }

  // Set processing to true to block other events from being processed.
  event_processing = true

  // Apply the next event in the queue.
  const event = event_queue.shift();

  let eventSent = false
  // Process events with handlers via REST and all others via websockets.
  if (event.handler) {
    eventSent = await applyRestEvent(event);
  } else {
    eventSent = await applyEvent(event, socket);
  }
  // If no event was sent, set processing to false.
  if (!eventSent) {
    event_processing = false;
    // recursively call processEvent to drain the queue, since there is
    // no state update to trigger the useEffect event loop.
    await processEvent(socket)
  }
}

/**
 * Connect to a websocket and set the handlers.
 * @param socket The socket object to connect.
 * @param dispatch The function to queue state update
 * @param transports The transports to use.
 * @param setConnectError The function to update connection error value.
 * @param client_storage The client storage object from context.js
 */
export const connect = async (
  socket,
  dispatch,
  transports,
  setConnectError,
  client_storage = {},
) => {
  // Get backend URL object from the endpoint.
  const endpoint = new URL(EVENTURL);
  // Create the socket.
  socket.current = io(EVENTURL, {
    path: endpoint["pathname"],
    transports: transports,
    autoUnref: false,
  });

  // Once the socket is open, hydrate the page.
  socket.current.on("connect", () => {
    setConnectError(null)
  });

  socket.current.on('connect_error', (error) => {
    setConnectError(error)
  });

  // On each received message, queue the updates and events.
  socket.current.on("event", message => {
    const update = JSON5.parse(message)
    dispatch(update.delta)
    applyClientStorageDelta(client_storage, update.delta)
    event_processing = !update.final
    if (update.events) {
      queueEvents(update.events, socket)
    }
  });
};

/**
 * Upload files to the server.
 *
 * @param state The state to apply the delta to.
 * @param handler The handler to use.
 *
 * @returns Whether the files were uploaded.
 */
export const uploadFiles = async (handler, files) => {
  // return if there's no file to upload
  if (files.length == 0) {
    return false;
  }

  const headers = {
    "Content-Type": files[0].type,
  };
  const formdata = new FormData();

  // Add the token and handler to the file name.
  for (let i = 0; i < files.length; i++) {
    formdata.append(
      "files",
      files[i],
      getToken() + ":" + handler + ":" + files[i].name
    );
  }

  // Send the file to the server.
  await axios.post(UPLOADURL, formdata, headers)
    .then(() => { return true; })
    .catch(
      error => {
        if (error.response) {
          // The request was made and the server responded with a status code
          // that falls out of the range of 2xx
          console.log(error.response.data);
        } else if (error.request) {
          // The request was made but no response was received
          // `error.request` is an instance of XMLHttpRequest in the browser and an instance of
          // http.ClientRequest in node.js
          console.log(error.request);
        } else {
          // Something happened in setting up the request that triggered an Error
          console.log(error.message);
        }
        return false;
      }
    )
};

/**
 * Create an event object.
 * @param name The name of the event.
 * @param payload The payload of the event.
 * @param handler The client handler to process event.
 * @returns The event object.
 */
export const E = (name, payload = {}, handler = null) => {
  return { name, payload, handler };
};

/**
 * Package client-side storage values as payload to send to the
 * backend with the hydrate event
 * @param client_storage The client storage object from context.js
 * @returns payload dict of client storage values
 */
export const hydrateClientStorage = (client_storage) => {
  const client_storage_values = {
    "cookies": {},
    "local_storage": {}
  }
  if (client_storage.cookies) {
    for (const state_key in client_storage.cookies) {
      const cookie_options = client_storage.cookies[state_key]
      const cookie_name = cookie_options.name || state_key
      client_storage_values.cookies[state_key] = cookies.get(cookie_name)
    }
  }
  if (client_storage.local_storage && (typeof window !== 'undefined')) {
    for (const state_key in client_storage.local_storage) {
      const options = client_storage.local_storage[state_key]
      const local_storage_value = localStorage.getItem(options.name || state_key)
      if (local_storage_value !== null) {
        client_storage_values.local_storage[state_key] = local_storage_value
      }
    }
  }
  if (client_storage.cookies || client_storage.local_storage) {
    return client_storage_values
  }
  return {}
};

/**
 * Update client storage values based on backend state delta.
 * @param client_storage The client storage object from context.js
 * @param delta The state update from the backend
 */
const applyClientStorageDelta = (client_storage, delta) => {
  // find the main state and check for is_hydrated
  const unqualified_states = Object.keys(delta).filter((key) => key.split(".").length === 1);
  if (unqualified_states.length === 1) {
    const main_state = delta[unqualified_states[0]]
    if (main_state.is_hydrated !== undefined && !main_state.is_hydrated) {
      // skip if the state is not hydrated yet, since all client storage
      // values are sent in the hydrate event
      return;
    }
  }
  // Save known client storage values to cookies and localStorage.
  for (const substate in delta) {
    for (const key in delta[substate]) {
      const state_key = `${substate}.${key}`
      if (client_storage.cookies && state_key in client_storage.cookies) {
        const cookie_options = { ...client_storage.cookies[state_key] }
        const cookie_name = cookie_options.name || state_key
        delete cookie_options.name  // name is not a valid cookie option
        cookies.set(cookie_name, delta[substate][key], cookie_options);
      } else if (client_storage.local_storage && state_key in client_storage.local_storage && (typeof window !== 'undefined')) {
        const options = client_storage.local_storage[state_key]
        localStorage.setItem(options.name || state_key, delta[substate][key]);
      }
    }
  }
}

/**
 * Establish websocket event loop for a NextJS page.
 * @param initial_state The initial app state.
 * @param initial_events The initial app events.
 * @param client_storage The client storage object from context.js
 *
 * @returns [state, Event, connectError] -
 *   state is a reactive dict,
 *   Event is used to queue an event, and
 *   connectError is a reactive js error from the websocket connection (or null if connected).
 */
export const useEventLoop = (
  initial_state = {},
  initial_events = [],
  client_storage = {},
) => {
  const socket = useRef(null)
  const router = useRouter()
  const [state, dispatch] = useReducer(applyDelta, initial_state)
  const [connectError, setConnectError] = useState(null)

  // Function to add new events to the event queue.
  const Event = (events, _e) => {
    preventDefault(_e);
    queueEvents(events, socket)
  }

  const sentHydrate = useRef(false);  // Avoid double-hydrate due to React strict-mode
  // initial state hydrate
  useEffect(() => {
    if (router.isReady && !sentHydrate.current) {
<<<<<<< HEAD
      Event(initial_events.map((e) => (
        {
          ...e,
          router_data: (({ pathname, query, asPath }) => ({ pathname, query, asPath }))(router)
        }
      )))
=======
      Event(initial_events.map((e) => ({ ...e })))
>>>>>>> 3113aecb
      sentHydrate.current = true
    }
  }, [router.isReady])

  // Main event loop.
  useEffect(() => {
    // Skip if the router is not ready.
    if (!router.isReady) {
      return;
    }

    // Initialize the websocket connection.
    if (!socket.current) {
      connect(socket, dispatch, ['websocket', 'polling'], setConnectError, client_storage)
    }
    (async () => {
      // Process all outstanding events.
      while (event_queue.length > 0 && !event_processing) {
        await processEvent(socket.current)
      }
    })()
  })
  return [state, Event, connectError]
}

/***
 * Check if a value is truthy in python.
 * @param val The value to check.
 * @returns True if the value is truthy, false otherwise.
 */
export const isTrue = (val) => {
  return Array.isArray(val) ? val.length > 0 : !!val;
};

/**
 * Prevent the default event for form submission.
 * @param event
 */
export const preventDefault = (event) => {
  if (event && event.type == "submit") {
    event.preventDefault();
  }
};

/**
 * Get the value from a ref.
 * @param ref The ref to get the value from.
 * @returns The value.
 */
export const getRefValue = (ref) => {
  if (!ref || !ref.current) {
    return;
  }
  if (ref.current.type == "checkbox") {
    return ref.current.checked;
  } else {
    //querySelector(":checked") is needed to get value from radio_group
    return ref.current.value || (ref.current.querySelector(':checked') && ref.current.querySelector(':checked').value);
  }
}

/**
 * Get the values from a ref array.
 * @param refs The refs to get the values from.
 * @returns The values array.
 */
export const getRefValues = (refs) => {
  if (!refs) {
    return;
  }
  // getAttribute is used by RangeSlider because it doesn't assign value
  return refs.map((ref) => ref.current.value || ref.current.getAttribute("aria-valuenow"));
}

/**
* Spread two arrays or two objects.
* @param first The first array or object.
* @param second The second array or object.
* @returns The final merged array or object.
*/
export const spreadArraysOrObjects = (first, second) => {
  if (Array.isArray(first) && Array.isArray(second)) {
    return [...first, ...second];
  } else if (typeof first === 'object' && typeof second === 'object') {
    return { ...first, ...second };
  } else {
    throw new Error('Both parameters must be either arrays or objects.');
  }
}<|MERGE_RESOLUTION|>--- conflicted
+++ resolved
@@ -465,16 +465,12 @@
   // initial state hydrate
   useEffect(() => {
     if (router.isReady && !sentHydrate.current) {
-<<<<<<< HEAD
       Event(initial_events.map((e) => (
         {
           ...e,
           router_data: (({ pathname, query, asPath }) => ({ pathname, query, asPath }))(router)
         }
       )))
-=======
-      Event(initial_events.map((e) => ({ ...e })))
->>>>>>> 3113aecb
       sentHydrate.current = true
     }
   }, [router.isReady])
