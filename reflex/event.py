"""Define event classes to connect the frontend and backend."""
from __future__ import annotations

import inspect
<<<<<<< HEAD
from typing import TYPE_CHECKING, Any, Callable, Dict, List, Optional, Tuple, Type
=======
from typing import Any, Callable, Dict, List, Optional, Tuple, Union
>>>>>>> 211dc159

from reflex import constants
from reflex.base import Base
from reflex.utils import console, format
from reflex.utils.types import ArgsSpec
from reflex.vars import BaseVar, Var

if TYPE_CHECKING:
    from reflex.state import State


class Event(Base):
    """An event that describes any state change in the app."""

    # The token to specify the client that the event is for.
    token: str

    # The event name.
    name: str

    # The routing data where event occurred
    router_data: Dict[str, Any] = {}

    # The event payload.
    payload: Dict[str, Any] = {}


BACKGROUND_TASK_MARKER = "_reflex_background_task"


def background(fn):
    """Decorator to mark event handler as running in the background.

    Args:
        fn: The function to decorate.

    Returns:
        The same function, but with a marker set.


    Raises:
        TypeError: If the function is not a coroutine function or async generator.
    """
    if not inspect.iscoroutinefunction(fn) and not inspect.isasyncgenfunction(fn):
        raise TypeError("Background task must be async function or generator.")
    setattr(fn, BACKGROUND_TASK_MARKER, True)
    return fn


def _no_chain_background_task(
    state_cls: Type["State"], name: str, fn: Callable
) -> Callable:
    """Protect against directly chaining a background task from another event handler.

    Args:
        state_cls: The state class that the event handler is in.
        name: The name of the background task.
        fn: The background task coroutine function / generator.

    Returns:
        A compatible coroutine function / generator that raises a runtime error.

    Raises:
        TypeError: If the background task is not async.
    """
    call = f"{state_cls.__name__}.{name}"
    message = (
        f"Cannot directly call background task {name!r}, use "
        f"`yield {call}` or `return {call}` instead."
    )
    if inspect.iscoroutinefunction(fn):

        async def _no_chain_background_task_co(*args, **kwargs):
            raise RuntimeError(message)

        return _no_chain_background_task_co
    if inspect.isasyncgenfunction(fn):

        async def _no_chain_background_task_gen(*args, **kwargs):
            yield
            raise RuntimeError(message)

        return _no_chain_background_task_gen

    raise TypeError(f"{fn} is marked as a background task, but is not async.")


class EventHandler(Base):
    """An event handler responds to an event to update the state."""

    # The function to call in response to the event.
    fn: Any

    class Config:
        """The Pydantic config."""

        # Needed to allow serialization of Callable.
        frozen = True

    @property
    def is_background(self) -> bool:
        """Whether the event handler is a background task.

        Returns:
            True if the event handler is marked as a background task.
        """
        return getattr(self.fn, BACKGROUND_TASK_MARKER, False)

    def __call__(self, *args: Var) -> EventSpec:
        """Pass arguments to the handler to get an event spec.

        This method configures event handlers that take in arguments.

        Args:
            *args: The arguments to pass to the handler.

        Returns:
            The event spec, containing both the function and args.

        Raises:
            TypeError: If the arguments are invalid.
        """
        # Get the function args.
        fn_args = inspect.getfullargspec(self.fn).args[1:]
        fn_args = (Var.create_safe(arg) for arg in fn_args)

        # Construct the payload.
        values = []
        for arg in args:
            # Special case for file uploads.
            if isinstance(arg, FileUpload):
                return EventSpec(
                    handler=self,
                    client_handler_name="uploadFiles",
                    # `files` is defined in the Upload component's _use_hooks
                    args=((Var.create_safe("files"), Var.create_safe("files")),),
                )

            # Otherwise, convert to JSON.
            try:
                values.append(Var.create(arg, is_string=type(arg) is str))
            except TypeError as e:
                raise TypeError(
                    f"Arguments to event handlers must be Vars or JSON-serializable. Got {arg} of type {type(arg)}."
                ) from e
        payload = tuple(zip(fn_args, values))

        # Return the event spec.
        return EventSpec(handler=self, args=payload)


class EventSpec(Base):
    """An event specification.

    Whereas an Event object is passed during runtime, a spec is used
    during compile time to outline the structure of an event.
    """

    # The event handler.
    handler: EventHandler

    # The handler on the client to process event.
    client_handler_name: str = ""

    # The arguments to pass to the function.
    args: Tuple[Tuple[Var, Var], ...] = ()

    class Config:
        """The Pydantic config."""

        # Required to allow tuple fields.
        frozen = True


class EventChain(Base):
    """Container for a chain of events that will be executed in order."""

    events: List[EventSpec]

    args_spec: Optional[ArgsSpec]


class Target(Base):
    """A Javascript event target."""

    checked: bool = False
    value: Any = None


class FrontendEvent(Base):
    """A Javascript event."""

    target: Target = Target()
    key: str = ""
    value: Any = None


# The default event argument.
EVENT_ARG = BaseVar(name="_e", type_=FrontendEvent, is_local=True)


class FileUpload(Base):
    """Class to represent a file upload."""

    pass


# Special server-side events.
def server_side(name: str, sig: inspect.Signature, **kwargs) -> EventSpec:
    """A server-side event.

    Args:
        name: The name of the event.
        sig: The function signature of the event.
        **kwargs: The arguments to pass to the event.

    Returns:
        An event spec for a server-side event.
    """

    def fn():
        return None

    fn.__qualname__ = name
    fn.__signature__ = sig
    return EventSpec(
        handler=EventHandler(fn=fn),
        args=tuple(
            (Var.create_safe(k), Var.create_safe(v, is_string=type(v) is str))
            for k, v in kwargs.items()
        ),
    )


def redirect(path: str | Var[str]) -> EventSpec:
    """Redirect to a new path.

    Args:
        path: The path to redirect to.

    Returns:
        An event to redirect to the path.
    """
    return server_side("_redirect", get_fn_signature(redirect), path=path)


def console_log(message: str | Var[str]) -> EventSpec:
    """Do a console.log on the browser.

    Args:
        message: The message to log.

    Returns:
        An event to log the message.
    """
    return server_side("_console", get_fn_signature(console_log), message=message)


def window_alert(message: str | Var[str]) -> EventSpec:
    """Create a window alert on the browser.

    Args:
        message: The message to alert.

    Returns:
        An event to alert the message.
    """
    return server_side("_alert", get_fn_signature(window_alert), message=message)


def set_focus(ref: str) -> EventSpec:
    """Set focus to specified ref.

    Args:
        ref: The ref.

    Returns:
        An event to set focus on the ref
    """
    return server_side(
        "_set_focus",
        get_fn_signature(set_focus),
        ref=Var.create_safe(format.format_ref(ref)),
    )


def set_value(ref: str, value: Any) -> EventSpec:
    """Set the value of a ref.

    Args:
        ref: The ref.
        value: The value to set.

    Returns:
        An event to set the ref.
    """
    return server_side(
        "_set_value",
        get_fn_signature(set_value),
        ref=Var.create_safe(format.format_ref(ref)),
        value=value,
    )


def set_cookie(key: str, value: str) -> EventSpec:
    """Set a cookie on the frontend.

    Args:
        key: The key identifying the cookie.
        value: The value contained in the cookie.

    Returns:
        EventSpec: An event to set a cookie.
    """
    return server_side(
        "_set_cookie",
        get_fn_signature(set_cookie),
        key=key,
        value=value,
    )


def remove_cookie(key: str, options: dict[str, Any] = {}) -> EventSpec:  # noqa: B006
    """Remove a cookie on the frontend.

    Args:
        key: The key identifying the cookie to be removed.
        options: Support all the cookie options from RFC 6265

    Returns:
        EventSpec: An event to remove a cookie.
    """
    return server_side(
        "_remove_cookie",
        get_fn_signature(remove_cookie),
        key=key,
        options=options,
    )


def set_local_storage(key: str, value: str) -> EventSpec:
    """Set a value in the local storage on the frontend.

    Args:
        key: The key identifying the variable in the local storage.
        value: The value contained in the local storage.

    Returns:
        EventSpec: An event to set a key-value in local storage.
    """
    return server_side(
        "_set_local_storage",
        get_fn_signature(set_local_storage),
        key=key,
        value=value,
    )


def clear_local_storage() -> EventSpec:
    """Set a value in the local storage on the frontend.

    Returns:
        EventSpec: An event to clear the local storage.
    """
    return server_side(
        "_clear_local_storage",
        get_fn_signature(clear_local_storage),
    )


def remove_local_storage(key: str) -> EventSpec:
    """Set a value in the local storage on the frontend.

    Args:
        key: The key identifying the variable in the local storage to remove.

    Returns:
        EventSpec: An event to remove an item based on the provided key in local storage.
    """
    return server_side(
        "_remove_local_storage",
        get_fn_signature(clear_local_storage),
        key=key,
    )


def set_clipboard(content: str) -> EventSpec:
    """Set the text in content in the clipboard.

    Args:
        content: The text to add to clipboard.

    Returns:
        EventSpec: An event to set some content in the clipboard.
    """
    return server_side(
        "_set_clipboard",
        get_fn_signature(set_clipboard),
        content=content,
    )


def download(url: str, filename: Optional[str] = None) -> EventSpec:
    """Download the file at a given path.

    Args:
        url : The URL to the file to download.
        filename : The name that the file should be saved as after download.

    Raises:
        ValueError: If the URL provided is invalid.

    Returns:
        EventSpec: An event to download the associated file.
    """
    if not url.startswith("/"):
        raise ValueError("The URL argument should start with a /")

    # if filename is not provided, infer it from url
    if filename is None:
        filename = url.rpartition("/")[-1]

    return server_side(
        "_download",
        get_fn_signature(download),
        url=url,
        filename=filename,
    )


def get_event(state, event):
    """Get the event from the given state.

    Args:
        state: The state.
        event: The event.

    Returns:
        The event.
    """
    return f"{state.get_name()}.{event}"


def get_hydrate_event(state) -> str:
    """Get the name of the hydrate event for the state.

    Args:
        state: The state.

    Returns:
        The name of the hydrate event.
    """
    return get_event(state, constants.HYDRATE)


def call_event_handler(
    event_handler: EventHandler, arg_spec: Union[Var, ArgsSpec]
) -> EventSpec:
    """Call an event handler to get the event spec.

    This function will inspect the function signature of the event handler.
    If it takes in an arg, the arg will be passed to the event handler.
    Otherwise, the event handler will be called with no args.

    Args:
        event_handler: The event handler.
        arg_spec: The lambda that define the argument(s) to pass to the event handler.

    Raises:
        ValueError: if number of arguments expected by event_handler doesn't match the spec.

    Returns:
        The event spec from calling the event handler.
    """
    args = inspect.getfullargspec(event_handler.fn).args

    # handle new API using lambda to define triggers
    if isinstance(arg_spec, ArgsSpec):
        parsed_args = parse_args_spec(arg_spec)

        if len(args) == len(["self", *parsed_args]):
            return event_handler(*parsed_args)  # type: ignore
        else:
            source = inspect.getsource(arg_spec)
            raise ValueError(
                f"number of arguments in {event_handler.fn.__name__} "
                f"doesn't match the definition '{source.strip().strip(',')}'"
            )
    else:
        console.deprecate(
            feature_name="EVENT_ARG API for triggers",
            reason="Replaced by new API using lambda allow arbitrary number of args",
            deprecation_version="0.2.8",
            removal_version="0.2.9",
        )
    if len(args) == 1:
        return event_handler()
    assert (
        len(args) == 2
    ), f"Event handler {event_handler.fn} must have 1 or 2 arguments."
    return event_handler(arg_spec)


def parse_args_spec(arg_spec: ArgsSpec):
    """Parse the args provided in the ArgsSpec of an event trigger.

    Args:
        arg_spec: The spec of the args.

    Returns:
        The parsed args.
    """
    spec = inspect.getfullargspec(arg_spec)
    return arg_spec(
        *[
            BaseVar(
                name=f"_{l_arg}",
                type_=spec.annotations.get(l_arg, FrontendEvent),
                is_local=True,
            )
            for l_arg in spec.args
        ]
    )


def call_event_fn(fn: Callable, arg: Union[Var, ArgsSpec]) -> list[EventSpec]:
    """Call a function to a list of event specs.

    The function should return either a single EventSpec or a list of EventSpecs.
    If the function takes in an arg, the arg will be passed to the function.
    Otherwise, the function will be called with no args.

    Args:
        fn: The function to call.
        arg: The argument to pass to the function.

    Returns:
        The event specs from calling the function.

    Raises:
        ValueError: If the lambda has an invalid signature.
    """
    # Import here to avoid circular imports.
    from reflex.event import EventHandler, EventSpec

    # Get the args of the lambda.
    args = inspect.getfullargspec(fn).args

    if isinstance(arg, ArgsSpec):
        out = fn(*parse_args_spec(arg))
    else:
        # Call the lambda.
        if len(args) == 0:
            out = fn()
        elif len(args) == 1:
            out = fn(arg)
        else:
            raise ValueError(f"Lambda {fn} must have 0 or 1 arguments.")

    # Convert the output to a list.
    if not isinstance(out, List):
        out = [out]

    # Convert any event specs to event specs.
    events = []
    for e in out:
        # Convert handlers to event specs.
        if isinstance(e, EventHandler):
            if len(args) == 0:
                e = e()
            elif len(args) == 1:
                e = e(arg)  # type: ignore

        # Make sure the event spec is valid.
        if not isinstance(e, EventSpec):
            raise ValueError(f"Lambda {fn} returned an invalid event spec: {e}.")

        # Add the event spec to the chain.
        events.append(e)

    # Return the events.
    return events


def get_handler_args(event_spec: EventSpec) -> tuple[tuple[Var, Var], ...]:
    """Get the handler args for the given event spec.

    Args:
        event_spec: The event spec.

    Returns:
        The handler args.
    """
    args = inspect.getfullargspec(event_spec.handler.fn).args

    return event_spec.args if len(args) > 1 else tuple()


def fix_events(
    events: list[EventHandler | EventSpec] | None,
    token: str,
    router_data: dict[str, Any] | None = None,
) -> list[Event]:
    """Fix a list of events returned by an event handler.

    Args:
        events: The events to fix.
        token: The user token.
        router_data: The optional router data to set in the event.

    Returns:
        The fixed events.
    """
    # If the event handler returns nothing, return an empty list.
    if events is None:
        return []

    # If the handler returns a single event, wrap it in a list.
    if not isinstance(events, List):
        events = [events]

    # Fix the events created by the handler.
    out = []
    for e in events:
        if not isinstance(e, (EventHandler, EventSpec)):
            e = EventHandler(fn=e)
        # Otherwise, create an event from the event spec.
        if isinstance(e, EventHandler):
            e = e()
        assert isinstance(e, EventSpec), f"Unexpected event type, {type(e)}."
        name = format.format_event_handler(e.handler)
        payload = {k.name: v._decode() for k, v in e.args}  # type: ignore

        # Create an event and append it to the list.
        out.append(
            Event(
                token=token,
                name=name,
                payload=payload,
                router_data=router_data or {},
            )
        )

    return out


def get_fn_signature(fn: Callable) -> inspect.Signature:
    """Get the signature of a function.

    Args:
        fn: The function.

    Returns:
        The signature of the function.
    """
    signature = inspect.signature(fn)
    new_param = inspect.Parameter(
        "state", inspect.Parameter.POSITIONAL_OR_KEYWORD, annotation=Any
    )
    return signature.replace(parameters=(new_param, *signature.parameters.values()))<|MERGE_RESOLUTION|>--- conflicted
+++ resolved
@@ -2,11 +2,17 @@
 from __future__ import annotations
 
 import inspect
-<<<<<<< HEAD
-from typing import TYPE_CHECKING, Any, Callable, Dict, List, Optional, Tuple, Type
-=======
-from typing import Any, Callable, Dict, List, Optional, Tuple, Union
->>>>>>> 211dc159
+from typing import (
+    TYPE_CHECKING,
+    Any,
+    Callable,
+    Dict,
+    List,
+    Optional,
+    Tuple,
+    Type,
+    Union,
+)
 
 from reflex import constants
 from reflex.base import Base
